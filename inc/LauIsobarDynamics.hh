
// Copyright University of Warwick 2005 - 2014.
// Distributed under the Boost Software License, Version 1.0.
// (See accompanying file LICENSE_1_0.txt or copy at http://www.boost.org/LICENSE_1_0.txt)

// Authors:
// Thomas Latham
// John Back
// Paul Harrison

/*! \file LauIsobarDynamics.hh
    \brief File containing declaration of LauIsobarDynamics class.
*/

/*! \class LauIsobarDynamics
    \brief Class for defining signal dynamics using the isobar model.
*/

#ifndef LAU_ISOBAR_DYNAMICS
#define LAU_ISOBAR_DYNAMICS

#include <vector>

#include "TString.h"

#include "LauAbsDPDynamics.hh"
#include "LauAbsResonance.hh"
#include "LauComplex.hh"

class LauDaughters;
class LauAbsEffModel;
class LauFitDataTree;
class LauKMatrixPropagator;
class LauDPPartialIntegralInfo;

class LauIsobarDynamics : public LauAbsDPDynamics {

	public:
		//! Constructor
		/*!
		    \param [in] daughters the daughters of the decay
		    \param [in] effModel the model to describe the efficiency across the Dalitz plot
		    \param [in] scfFractionModel the model to describe the fraction of poorly constructed events (the self cross feed fraction) across the Dalitz plot
		*/
		LauIsobarDynamics(LauDaughters* daughters, LauAbsEffModel* effModel, LauAbsEffModel* scfFractionModel = 0);

		//! Constructor
		/*!
		    \param [in] daughters the daughters of the decay
		    \param [in] effModel the model to describe the efficiency across the Dalitz plot
		    \param [in] scfFractionModel the models to describe the fraction of poorly constructed events (the self cross feed fraction) across the Dalitz plot for various tagging categories
		*/
		LauIsobarDynamics(LauDaughters* daughters, LauAbsEffModel* effModel, LauTagCatScfFractionModelMap scfFractionModel);

		//! Destructor
		virtual ~LauIsobarDynamics();

		//! Initialise the Dalitz plot dynamics
		/*!
		    \param [in] coeffs the complex coefficients for the resonances
		*/
		virtual void initialise(const std::vector<LauComplex>& coeffs);

		//! recalculate Normalization
		virtual void recalculateNormalisation();

		//! Set the name of the file to which to save the results of the integrals
		/*!
		    \param [in] fileName the name of the file
		*/
		inline void setIntFileName(const TString& fileName) {intFileName_ = fileName;}

		// Integration
		//! Set the widths of the bins to use when integrating across the Dalitz plot
		/*!
		    \param [in] m13BinWidth the bin width to use when integrating over m13
		    \param [in] m23BinWidth the bin width to use when integrating over m23
		*/
		virtual void setIntegralBinWidths(Double_t m13BinWidth, Double_t m23BinWidth);

		//! Add a resonance to the Dalitz plot
		/*!
		    \param [in] resName the name of the resonant particle
		    \param [in] resPairAmpInt the index of the daughter not produced by the resonance
<<<<<<< HEAD
		    \param [in] resType the type of the resonance. Allowed types are: flatte, relbw, dabba, kappa, sigma, lass-bw, lass-nr, lass, gs, nrmodel, bellesymnr and bellenr
		    \param [in] fixMass fix or release the mass to be fited
		    \param [in] fixWidth fix or release the width to be fited
		    \param [in] newMass set a custom mass for the resonance
		    \param [in] newWidth set a custom width for the resonance
		    \param [in] newSpin set a custom spin for the resonance
		*/
		virtual void addResonance(const TString& resName, Int_t resPairAmpInt, const TString& resType,
				Bool_t fixMass = kTRUE,  Bool_t fixWidth = kTRUE,
				Double_t newMass = -1.0, Double_t newWidth = -1.0, Int_t newSpin = -1);
=======
		    \param [in] resType the model for the resonance dynamics
		    \return the newly created resonance
		*/
		virtual LauAbsResonance* addResonance(const TString& resName, const Int_t resPairAmpInt, const LauAbsResonance::LauResonanceModel resType);
>>>>>>> c30a1195

		//! Define a new K-matrix Propagator
		/*!
		    \param [in] propName the name of the propagator
		    \param [in] paramFileName the file that defines the propagator
		    \param [in] resPairAmpInt the index of the bachelor
		    \param [in] nChannels the number of channels
		    \param [in] nPoles the number of poles
		    \param [in] rowIndex the index of the row to be used when summing over all amplitude channels: S-wave corresponds to rowIndex = 1.
		*/
		virtual void defineKMatrixPropagator(const TString& propName, const TString& paramFileName,
						     Int_t resPairAmpInt, Int_t nChannels, Int_t nPoles, Int_t rowIndex = 1);

		//! Add a K-matrix production pole term to the model
		/*!
		    \param [in] poleName the name of the pole
		    \param [in] propName the name of the propagator to use
		    \param [in] poleIndex the index of the pole within the propagator
		*/
		virtual void addKMatrixProdPole(const TString& poleName, const TString& propName, Int_t poleIndex);

		//! Add a K-matrix slowly-varying part (SVP) term to the model
		/*!
		    \param [in] SVPName the name of the term
		    \param [in] propName the name of the propagator to use
		    \param [in] channelIndex the index of the channel within the propagator
		*/
		virtual void addKMatrixProdSVP(const TString& SVPName, const TString& propName, Int_t channelIndex);

		//! Change the properties of a resonance particle within this model
		/*!
		    Note that parameters set to -1 are ignored.
		    \param [in] resName the name of the resonance to modify
		    \param [in] newMass the new mass for this resonance
		    \param [in] newWidth the new width for this resonance
		    \param [in] newSpin the new spin for this resonance
		*/
		virtual void changeResonance(const TString& resName, Double_t newMass = -1.0, Double_t newWidth = -1.0, Int_t newSpin = -1);

		//! Generate a toy MC signal event
		/*!
		    \return kTRUE if the event is successfully generated, kFALSE otherwise
		*/
		virtual Bool_t generate();

		//! Check the status of the toy MC generation
		/*!
		    \param [in] printErrorMessages whether error messages should be printed
		    \param [in] printInfoMessages whether info messages should be printed
		    \return the status of the toy MC generation
		*/
		virtual ToyMCStatus checkToyMC(Bool_t printErrorMessages = kTRUE, Bool_t printInfoMessages = kFALSE);

		//! Retrieve the maximum number of iterations allowed when generating an event
		/*!
		    \return the maximum number of iterations allowed
		*/
		inline Int_t maxGenIterations() const {return iterationsMax_;}

		//! Calculate the likelihood (and all associated information) for the given event number
		/*!
		    \param [in] iEvt the event number
		*/
		virtual void calcLikelihoodInfo(UInt_t iEvt);

		//! Calculate the likelihood (and all associated information) given values of the Dalitz plot coordinates
		/*!
		    \param [in] m13Sq the invariant mass squared of the first and third daughters
		    \param [in] m23Sq the invariant mass squared of the second and third daughters
		*/
		virtual void calcLikelihoodInfo(Double_t m13Sq, Double_t m23Sq);

		//! Calculate the likelihood (and all associated information) given values of the Dalitz plot coordinates and the tagging category
		/*!
		    Also obtain the self cross feed fraction to cache with the rest of the Dalitz plot quantities.
		    \param [in] m13Sq the invariant mass squared of the first and third daughters
		    \param [in] m23Sq the invariant mass squared of the second and third daughters
		    \param [in] tagCat the tagging category
		*/
		virtual void calcLikelihoodInfo(Double_t m13Sq, Double_t m23Sq, Int_t tagCat);

		//! Retrieve the total amplitude for the current event
		/*!
		    \return the total amplitude
		*/
		virtual const LauComplex& getEvtDPAmp() const {return totAmp_;}

		//! Retrieve the invariant mass squared of the first and third daughters in the current event
		/*!
		    \return the invariant mass squared of the first and third daughters in the current event
		*/
		virtual Double_t getEvtm13Sq() const {return m13Sq_;}

		//! Retrieve the invariant mass squared of the second and third daughters in the current event
		/*!
		    \return the invariant mass squared of the second and third daughters in the current event
		*/
		virtual Double_t getEvtm23Sq() const {return m23Sq_;}

		//! Retrieve the square Dalitz plot coordinate, m', for the current event
		/*!
		    \return the square Dalitz plot coordinate, m', for the current event
		*/
		virtual Double_t getEvtmPrime() const {return mPrime_;}

		//! Retrieve the square Dalitz plot coordinate, theta', for the current event
		/*!
		    \return the square Dalitz plot coordinate, theta', for the current event
		*/
		virtual Double_t getEvtthPrime() const {return thPrime_;}

		//! Retrieve the efficiency for the current event
		/*!
		    \return the efficiency for the current event
		*/
		virtual Double_t getEvtEff() const {return eff_;}

		//! Retrieve the fraction of events that are poorly reconstructed (the self cross feed fraction) for the current event
		/*!
		    \return the self cross feed fraction for the current event
		*/
		virtual Double_t getEvtScfFraction() const {return scfFraction_;}

		//! Retrieve the Jacobian, for the transformation into square DP coordinates, for the current event
		/*!
		    \return the Jacobian for the current event
		*/
		virtual Double_t getEvtJacobian() const {return jacobian_;}

		//! Retrieve the likelihood for the current event
		/*!
		    evtLike_ = totAmp_.abs2()*eff_/DPNorm_

		    \return the likelihood for the current event
		*/
		virtual Double_t getEvtLikelihood() const {return evtLike_;}

		//! Calculate the fit fractions, mean efficiency and total DP rate
		/*!
		    \param [in] init whether the calculated values should be stored as the initial/generated values or the fitted values
		*/
		virtual void calcExtraInfo(Bool_t init = kFALSE);

		//! Calculates whether an event with the current kinematics should be accepted in order to produce a distribution of events that matches the model e.g. when reweighting embedded data
		/*!
		    Uses the accept/reject method.
		    \return kTRUE if the event has been accepted, kFALSE otherwise
		*/
 	        virtual Bool_t gotReweightedEvent();

		//! Calculate the acceptance rate, for events with the current kinematics, when generating events according to the model
		/*!
		    \return the weight for the current kinematics
		*/
 	        virtual Double_t getEventWeight();

		//! Set the maximum value of A squared to be used in the accept/reject
		/*!
		    \param [in] value the new value
		*/
		inline void setASqMaxValue(Double_t value) {aSqMaxSet_ = value;}

		//! Retrieve the maximum value of A squared to be used in the accept/reject
		/*!
		    \return the maximum value of A squared
		*/
		inline Double_t getASqMaxSetValue() const { return aSqMaxSet_; }

		//! Retrieve the maximum of A squared that has been found while generating
		/*!
		    \return the maximum of A squared that has been found
		*/
		inline Double_t getASqMaxVarValue() const { return aSqMaxVar_; }

		//! Retrieve the normalised dynamic part of the amplitude of the given amplitude component at the current point in the Dalitz plot
		/*!
		    \param [in] resID the index of the amplitude component within the model
		    \return the amplitude of the given amplitude component
		*/
		virtual LauComplex getDynamicAmp(Int_t resID) const {return ff_[resID].scale(fNorm_[resID]);}

		//! Retrieve the event-by-event running totals of amplitude cross terms for all pairs of amplitude components
		/*!
		    \return the event-by-event running totals of amplitude cross terms
		*/
		inline const std::vector< std::vector<LauComplex> >& getFiFjSum() const {return fifjSum_;}

		//! Retrieve the event-by-event running totals of efficiency corrected amplitude cross terms for all pairs of amplitude components
		/*!
		    \return the event-by-event running totals of amplitude cross terms with efficiency corrections applied
		*/
		inline const std::vector< std::vector<LauComplex> >& getFiFjEffSum() const {return fifjEffSum_;}

		//! Retrieve the normalisation factors for the dynamic parts of the amplitudes for all of the amplitude components
		/*!
		    \return the normalisation factors
		*/
		inline const std::vector<Double_t>& getFNorm() const {return fNorm_;}

		//! Fill the internal data structure that caches the resonance dynamics
		/*!
		    \param [in] fitDataTree the data source
		*/
		virtual void fillDataTree(const LauFitDataTree& fitDataTree);

		//! Load the data for a given event
		/*!
		    \param [in] iEvt the number of the event
		*/
		virtual void setDataEventNo(UInt_t iEvt);

		//! Set the parameters for the barrier factors for new resonances
		/*!
		    \param [in] resRadius the radius due to the resonance
		    \param [in] parRadius the radius due to the parent
		    \param [in] type the type of the barrier factor
		 */
		inline void setBarrierRadii( Double_t resRadius, Double_t parRadius = 4.0,
				LauAbsResonance::BarrierType type = LauAbsResonance::BWPrimeBarrier )
		{
			setBarrierRadius_ = kTRUE;
			resBarrierRadius_ = resRadius;
			parBarrierRadius_ = parRadius;
			barrierType_ = type;
		}

		//! Set the radius of the barrier factor due to the resonance to use for new amplitude components
		/*!
		    \param [in] radius the barrier radius
		*/
		inline void setResBarrierRadius(Double_t radius) {setBarrierRadius_ = kTRUE; resBarrierRadius_ = radius;}

		//! Set the radius of the barrier factor due to the parent to use for new amplitude components
		/*!
		    \param [in] radius the barrier radius
		*/
		inline void setParBarrierRadius(Double_t radius) {setBarrierRadius_ = kTRUE; parBarrierRadius_ = radius;}

		//! Set the type of barrier factor to use for new amplitude components
		/*!
		    \param [in] type the type of barrier factor. Allowed types are: BWBarrier, BWPrimeBarrier and ExpBarrier.
		*/
		inline void setBarrierType( LauAbsResonance::BarrierType type ) {setBarrierRadius_ = kTRUE; barrierType_ = type;}

		//! Retrieve the radius of the barrier factor due to the resonance to use for new amplitude components
		/*!
		    \return the barrier radius
		*/
		inline Double_t getResBarrierRadius() const {return resBarrierRadius_;}

		//! Retrieve the radius of the barrier factor due to the parent to use for new amplitude components
		/*!
		    \return the barrier radius
		*/
		inline Double_t getParBarrierRadius() const {return parBarrierRadius_;}

		//! Set the helicity flip flag for new amplitude components
		/*!
		    \param [in] boolean the helicity flip flag
		*/
		inline void flipHelicityForCPEigenstates(Bool_t boolean) {flipHelicity_ = boolean;}

	protected:
		//! Print a summary of the model to be used
		virtual void initSummary();

		//! Initialise the internal storage for this model
		virtual void initialiseVectors();

		//! Calculate the Dalitz plot normalisation integrals across the whole Dalitz plot
		virtual void calcDPNormalisation();

		//! Calculate the Dalitz plot normalisation integrals across the whole Dalitz plot
		virtual void calcDPNormalisationScheme();

		//! Calculate the Dalitz plot normalisation integrals over a given range
		/*!
		    \param [in] minm13 the minimum value of m13 in the integration range
		    \param [in] maxm13 the maximum value of m13 in the integration range
		    \param [in] minm23 the minimum value of m23 in the integration range
		    \param [in] maxm23 the maximum value of m23 in the integration range
		    \param [in] m13BinWidth the bin width in m13
		    \param [in] m23BinWidth the bin width in m23
		*/
		virtual void calcDPPartialIntegral(Double_t minm13, Double_t maxm13, Double_t minm23,
				Double_t maxm23, Double_t m13BinWidth, Double_t m23BinWidth);

		//! Write the results of the integrals (and related information) to a file
		virtual void writeIntegralsFile();

		//! Set the dynamic part of the amplitude for a given amplitude component at the current point in the Dalitz plot
		/*!
		    \param [in] index the index of the amplitude component
		    \param [in] realPart the real part of the amplitude
		    \param [in] imagPart the imaginary part of the amplitude
		*/
		virtual void setFFTerm(UInt_t index, Double_t realPart, Double_t imagPart);

		//! Calculate the total Dalitz plot amplitude at the current point in the Dalitz plot
		/*!
		    \param [in] cacheResData whether the amplitudes have already been cached
		    \param [in] weight the weight to apply (used when calculating the integrals)
		    \param [in] useEff whether to apply efficiency corrections
		*/
		virtual void dynamics(Bool_t cacheResData = kTRUE, Double_t weight = 1.0, Bool_t useEff = kTRUE);

		//! Set the maximum of A squared that has been found
		/*!
		    \param [in] value the new value
		*/
		inline void setASqMaxVarValue(Double_t value) {aSqMaxVar_ = value;}

		//! Calculate the normalisation factor for the log-likelihood function
		/*!
		    \return the normalisation factor
		*/
		virtual Double_t calcSigDPNorm();

		//! Calculate the dynamic part of the amplitude for a given component at the current point in the Dalitz plot
		/*!
		    \param [in] index the index of the amplitude component within the model
		*/
		virtual LauComplex resAmp(Int_t index);

		//! Retrieve the named resonance
		/*!
		    \param [in] name the name of the resonance to retrieve
		    \return the named resonance
		*/
		virtual LauAbsResonance* findResonance(const TString& name);

		//! Retrieve the named resonance
		/*!
		    \param [in] name the name of the resonance to retrieve
		    \return the named resonance
		*/
		virtual const LauAbsResonance* findResonance(const TString& name) const;

		//! Remove the charge from the given particle name
		/*!
		    \param [in,out] string the particle name
		*/
		virtual void removeCharge(TString& string) const;

		//! Check whether a resonance is a K-matrix component of a given propagator
		/*!
		    \param [in] resAmpInt the index of the resonance within the model
		    \param [in] propName the name of the K-matrix propagator
		    \return true if the resonance is a component of the given propagator, otherwise return false
		*/
		Bool_t gotKMatrixMatch(UInt_t resAmpInt, const TString& propName) const;

	private:
		//! The type used for containing the K-matrix propagators
		typedef std::map<TString, LauKMatrixPropagator*> KMPropMap;

		//! The type used for mapping K-matrix components to their propagators
		typedef std::map<TString, TString> KMStringMap;

		//! The resonances in the model
		std::vector<LauAbsResonance*> sigResonances_;

		//! The K-matrix propagators
		KMPropMap kMatrixPropagators_;

		//! The names of the M-matrix components in the model mapped to their propagators
		KMStringMap kMatrixPropSet_;

		//! The resonance types of all of the amplitude components
		std::vector<TString> resTypAmp_;

		//! The index within the resonance maker for each amplitude component
		std::vector<Int_t> resIntAmp_;

		//! The index of the daughter not produced by the resonance for each amplitude component
		std::vector<Int_t> resPairAmp_;

		//! The PDG codes of the daughters
		std::vector<Int_t> typDaug_;

		//! Whether the Dalitz plot is symmetrical
		Bool_t symmetricalDP_;

		//! Whether the integrals have been performed
		Bool_t integralsDone_;

		//! Whether the scheme for the integration has been determined
		Bool_t normalizationSchemeDone_;

		//! The storage of the integration scheme
		std::vector<LauDPPartialIntegralInfo*> dpPartialIntegralInfo_;

		//! The name of the file to save integrals to
		TString intFileName_;

		//! The bin width to use when integrating over m13
		Double_t m13BinWidth_;

		//! The bin width to use when integrating over m23
		Double_t m23BinWidth_;

		//! The invariant mass squared of the first and third daughters
		Double_t m13Sq_;

		//! The invariant mass squared of the second and third daughters
		Double_t m23Sq_;

		//! The square Dalitz plot coordinate, m'
		Double_t mPrime_;

		//! The square Dalitz plot coordinate theta'
		Double_t thPrime_;

		//! The efficiency at the current point in the Dalitz plot
		Double_t eff_;

		//!The fraction of events that are poorly reconstructed (the self cross feed fraction) at the current point in the Dalitz plot
		Double_t scfFraction_;

		//! The Jacobian, for the transformation into square DP coordinates at the current point in the Dalitz plot
		Double_t jacobian_;

		//! The value of A squared for the current event
		Double_t ASq_;

		//! The normalised likelihood for the current event
		Double_t evtLike_;

		//! The total amplitude for the current event
		LauComplex totAmp_;

		//! The event-by-event running total of efficiency corrected amplitude cross terms for each pair of amplitude components
		/*!
		    Calculated as the sum of ff_[i]*ff_[j]*efficiency for all events
		*/
		std::vector< std::vector<LauComplex> > fifjEffSum_;

		//! The event-by-event running total of the amplitude cross terms for each pair of amplitude components
		/*!
		    Calculated as the sum of ff_[i]*ff_[j] for all events
		*/
		std::vector< std::vector<LauComplex> > fifjSum_;

		//! The dynamic part of the amplitude for each amplitude component at the current point in the Dalitz plot
		std::vector<LauComplex> ff_;

		//! The event-by-event running total of the dynamical amplitude squared for each amplitude component
		std::vector<Double_t> fSqSum_;

		//! The normalisation factors for the dynamic parts of the amplitude for each amplitude component
		std::vector<Double_t> fNorm_;

		//! The maximum allowed number of attempts when generating an event
		Int_t iterationsMax_;

		//! The number of unsucessful attempts to generate an event so far
		Int_t nSigGenLoop_;

		//! The maximum allowed value of A squared
		Double_t aSqMaxSet_;

		//! The maximum value of A squared that has been seen so far while generating
		Double_t aSqMaxVar_;

		//! Should the radii of the resonance barrier factors be adjusted for new amplitude components
		Bool_t setBarrierRadius_;

		//! The radius of the resonance barrier factor for new amplitude components
		Double_t resBarrierRadius_;

		//! The radius of the parent barrier factor for new amplitude components
		Double_t parBarrierRadius_;

		//! The type of the barrier factor for new amplitude components
		LauAbsResonance::BarrierType barrierType_;

		//! The helicity flip flag for new amplitude components
		Bool_t flipHelicity_;

		//! Flag to recalculate the normalisation
		Bool_t recalcNormalisation_;

		ClassDef(LauIsobarDynamics,0)
};

#endif<|MERGE_RESOLUTION|>--- conflicted
+++ resolved
@@ -82,23 +82,10 @@
 		/*!
 		    \param [in] resName the name of the resonant particle
 		    \param [in] resPairAmpInt the index of the daughter not produced by the resonance
-<<<<<<< HEAD
-		    \param [in] resType the type of the resonance. Allowed types are: flatte, relbw, dabba, kappa, sigma, lass-bw, lass-nr, lass, gs, nrmodel, bellesymnr and bellenr
-		    \param [in] fixMass fix or release the mass to be fited
-		    \param [in] fixWidth fix or release the width to be fited
-		    \param [in] newMass set a custom mass for the resonance
-		    \param [in] newWidth set a custom width for the resonance
-		    \param [in] newSpin set a custom spin for the resonance
-		*/
-		virtual void addResonance(const TString& resName, Int_t resPairAmpInt, const TString& resType,
-				Bool_t fixMass = kTRUE,  Bool_t fixWidth = kTRUE,
-				Double_t newMass = -1.0, Double_t newWidth = -1.0, Int_t newSpin = -1);
-=======
 		    \param [in] resType the model for the resonance dynamics
 		    \return the newly created resonance
 		*/
 		virtual LauAbsResonance* addResonance(const TString& resName, const Int_t resPairAmpInt, const LauAbsResonance::LauResonanceModel resType);
->>>>>>> c30a1195
 
 		//! Define a new K-matrix Propagator
 		/*!
