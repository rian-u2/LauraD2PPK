
// Copyright University of Warwick 2004 - 2014.
// Distributed under the Boost Software License, Version 1.0.
// (See accompanying file LICENSE_1_0.txt or copy at http://www.boost.org/LICENSE_1_0.txt)

// Authors:
// Thomas Latham
// John Back
// Paul Harrison

/*! \file LauResonanceMaker.cc
    \brief File containing implementation of LauResonanceMaker class.
*/

#include <iostream>

#include "LauAbsResonance.hh"
#include "LauBelleNR.hh"
#include "LauBelleSymNR.hh"
#include "LauBreitWignerRes.hh"
#include "LauDabbaRes.hh"
#include "LauDaughters.hh"
#include "LauFlatteRes.hh"
#include "LauFlatNR.hh"
#include "LauGounarisSakuraiRes.hh"
#include "LauKappaRes.hh"
#include "LauLASSRes.hh"
#include "LauLASSBWRes.hh"
#include "LauLASSNRRes.hh"
#include "LauNRAmplitude.hh"
#include "LauPolNR.hh"
#include "LauRelBreitWignerRes.hh"
#include "LauResonanceInfo.hh"
#include "LauResonanceMaker.hh"
#include "LauSigmaRes.hh"

ClassImp(LauResonanceMaker)


LauResonanceMaker* LauResonanceMaker::resonanceMaker_ = 0;


LauResonanceMaker::LauResonanceMaker() :
	nResDefMax_(0)
{
	this->createResonanceVector();
}

LauResonanceMaker::~LauResonanceMaker()
{
}

LauResonanceMaker& LauResonanceMaker::get()
{
	if ( resonanceMaker_ == 0 ) {
		resonanceMaker_ = new LauResonanceMaker();
	}

	return *resonanceMaker_;
}

void LauResonanceMaker::createResonanceVector() 
{
	// Function to create all possible resonances that this class supports.
	// Also add in the sigma and kappa - but a special paramterisation is used
	// instead of the PDG "pole mass and width" values.

	std::cout << "INFO in LauResonanceMaker::createResonanceVector : Setting up possible resonance states..." << std::endl;

	LauResonanceInfo* neutral(0);
	LauResonanceInfo* positve(0);
	LauResonanceInfo* negatve(0);

	// Define the resonance names and store them in the array
	resInfo_.clear();
	resInfo_.reserve(100);
	// rho resonances              name,            mass,     width,    spin,  charge,  range parameter (defaults to 4.0)
	// rho(770)
	neutral = new LauResonanceInfo("rho0(770)",     0.77549,  0.1491,   1,     0,       5.3);
	positve = new LauResonanceInfo("rho+(770)",     0.77549,  0.1491,   1,     1,       5.3);
	negatve = positve->createChargeConjugate();
	resInfo_.push_back( neutral );
	resInfo_.push_back( positve );
	resInfo_.push_back( negatve );
	// rho(1450)
	neutral = new LauResonanceInfo("rho0(1450)",    1.465,    0.400,    1,     0           );
	positve = new LauResonanceInfo("rho+(1450)",    1.465,    0.400,    1,     1           );
	negatve = positve->createChargeConjugate();
	resInfo_.push_back( neutral );
	resInfo_.push_back( positve );
	resInfo_.push_back( negatve );
	// rho(1700)
	neutral = new LauResonanceInfo("rho0(1700)",    1.720,    0.250,    1,     0           );
	positve = new LauResonanceInfo("rho+(1700)",    1.720,    0.250,    1,     1           );
	negatve = positve->createChargeConjugate();
	resInfo_.push_back( neutral );
	resInfo_.push_back( positve );
	resInfo_.push_back( negatve );

	// K* resonances               name,            mass,     width,    spin,  charge,  range parameter (defaults to 4.0)
	// K*(892)
	neutral = new LauResonanceInfo("K*0(892)",      0.89594,  0.0487,   1,     0,       3.4);
	positve = new LauResonanceInfo("K*+(892)",      0.89166,  0.0508,   1,     1,       3.4);
	negatve = positve->createChargeConjugate();
	resInfo_.push_back( neutral );
	resInfo_.push_back( positve );
	resInfo_.push_back( negatve );
	// K*(1410)
	neutral = new LauResonanceInfo("K*0(1410)",     1.414,    0.232,    1,     0           );
	positve = new LauResonanceInfo("K*+(1410)",     1.414,    0.232,    1,     1           );
	negatve = positve->createChargeConjugate();
	resInfo_.push_back( neutral );
	resInfo_.push_back( positve );
	resInfo_.push_back( negatve );
	// K*_0(1430)
	neutral = new LauResonanceInfo("K*0_0(1430)",   1.425,    0.270,    0,     0           );
	positve = new LauResonanceInfo("K*+_0(1430)",   1.425,    0.270,    0,     1           );
	negatve = positve->createChargeConjugate();
	resInfo_.push_back( neutral );
	resInfo_.push_back( positve );
	resInfo_.push_back( negatve );
	// K*_2(1430)
	neutral = new LauResonanceInfo("K*0_2(1430)",   1.4324,   0.109,    2,     0           );
	positve = new LauResonanceInfo("K*+_2(1430)",   1.4256,   0.0985,   2,     1           );
	negatve = positve->createChargeConjugate();
	resInfo_.push_back( neutral );
	resInfo_.push_back( positve );
	resInfo_.push_back( negatve );
	// K*(1680)
	neutral = new LauResonanceInfo("K*0(1680)",     1.717,    0.322,    1,     0           );
	positve = new LauResonanceInfo("K*+(1680)",     1.717,    0.322,    1,     1           );
	negatve = positve->createChargeConjugate();
	resInfo_.push_back( neutral );
	resInfo_.push_back( positve );
	resInfo_.push_back( negatve );

	// phi resonances              name,            mass,     width,    spin,  charge,  range parameter (defaults to 4.0)
	// phi(1020)
	neutral = new LauResonanceInfo("phi(1020)",     1.019455, 0.00426,  1,     0           );
	resInfo_.push_back( neutral );
	// phi(1680)
	neutral = new LauResonanceInfo("phi(1680)",     1.680,    0.150,    1,     0           );
	resInfo_.push_back( neutral );

	// f resonances                name,            mass,     width,    spin,  charge,  range parameter (defaults to 4.0)
	// f_0(980)
	neutral = new LauResonanceInfo("f_0(980)",      0.990,    0.070,    0,     0           );
	resInfo_.push_back( neutral );
	// f_2(1270)
	neutral = new LauResonanceInfo("f_2(1270)",     1.2751,   0.1851,   2,     0           );
	resInfo_.push_back( neutral );
	// f_0(1370)
	neutral = new LauResonanceInfo("f_0(1370)",     1.370,    0.350,    0,     0           );
	resInfo_.push_back( neutral );
	// f'_0(1300), from Belle's Kspipi paper
	neutral = new LauResonanceInfo("f'_0(1300)",    1.449,    0.126,    0,     0           );
	resInfo_.push_back( neutral );
	// f_0(1500)
	neutral = new LauResonanceInfo("f_0(1500)",     1.505,    0.109,    0,     0           );
	resInfo_.push_back( neutral );
	// f'_2(1525)
	neutral = new LauResonanceInfo("f'_2(1525)",    1.525,    0.073,    2,     0           );
	resInfo_.push_back( neutral );
	// f_0(1710)
	neutral = new LauResonanceInfo("f_0(1710)",     1.720,    0.135,    0,     0           );
	resInfo_.push_back( neutral );

	// omega resonances            name,            mass,     width,    spin,  charge,  range parameter (defaults to 4.0)
        // omega(782)
        neutral = new LauResonanceInfo("omega(782)",    0.78265,  0.00849,  1,     0           );
	resInfo_.push_back( neutral );

	// a resonances                name,            mass,     width,    spin,  charge,  range parameter (defaults to 4.0)
	// a_0(980)
	neutral = new LauResonanceInfo("a0_0(980)",     0.9847,   0.092,    0,     0           );
	positve = new LauResonanceInfo("a+_0(980)",     0.9847,   0.092,    0,     1           );
	negatve = positve->createChargeConjugate();
	resInfo_.push_back( neutral );
	resInfo_.push_back( positve );
	resInfo_.push_back( negatve );
	// a_0(1450)
	neutral = new LauResonanceInfo("a0_0(1450)",    1.474,    0.265,    0,     0           );
	positve = new LauResonanceInfo("a+_0(1450)",    1.474,    0.265,    0,     1           );
	negatve = positve->createChargeConjugate();
	resInfo_.push_back( neutral );
	resInfo_.push_back( positve );
	resInfo_.push_back( negatve );
	// a_2(1320)
	neutral = new LauResonanceInfo("a0_2(1320)",    1.3183,   0.107,    2,     0           );
	positve = new LauResonanceInfo("a+_2(1320)",    1.3183,   0.107,    2,     1           );
	negatve = positve->createChargeConjugate();
	resInfo_.push_back( neutral );
	resInfo_.push_back( positve );
	resInfo_.push_back( negatve );

	// charmonium resonances       name,            mass,     width,    spin,  charge,  range parameter (defaults to 4.0)
	// chi_c0
	neutral = new LauResonanceInfo("chi_c0",        3.41475,  0.0104,   0,     0           );
	resInfo_.push_back( neutral );
	// chi_c2
	neutral = new LauResonanceInfo("chi_c2",        3.55620,  0.00198,  2,     0           );
	resInfo_.push_back( neutral );
	// X(3872)
	neutral = new LauResonanceInfo("X(3872)",       3.87168,   0.0012,   1,    0           );
	resInfo_.push_back( neutral );

	// unknown scalars             name,            mass,     width,    spin,  charge,  range parameter (defaults to 4.0)
	// sigma
	neutral = new LauResonanceInfo("sigma0",        0.560,    0.500,    0,     0           );
	positve = new LauResonanceInfo("sigma+",        0.560,    0.500,    0,     1           );
	negatve = positve->createChargeConjugate();
	resInfo_.push_back( neutral );
	resInfo_.push_back( positve );
	resInfo_.push_back( negatve );
	// kappa
	neutral = new LauResonanceInfo("kappa0",        0.720,    0.700,    0,     0           );
	positve = new LauResonanceInfo("kappa+",        0.720,    0.700,    0,     1           );
	negatve = positve->createChargeConjugate();
	resInfo_.push_back( neutral );
	resInfo_.push_back( positve );
	resInfo_.push_back( negatve );
	// dabba
	neutral = new LauResonanceInfo("dabba0",        2.098,    0.520,    0,     0           );
	positve = new LauResonanceInfo("dabba+",        2.098,    0.520,    0,     1           );
	negatve = positve->createChargeConjugate();
	resInfo_.push_back( neutral );
	resInfo_.push_back( positve );
	resInfo_.push_back( negatve );

	// excited charm states        name,            mass,     width,    spin,  charge,  range parameter (defaults to 4.0)
	// D*
	neutral = new LauResonanceInfo("D*0",           2.00698,  0.0021,   1,     0           );
	positve = new LauResonanceInfo("D*+",           2.01028,  0.000096, 1,     1           );
	negatve = positve->createChargeConjugate();
	resInfo_.push_back( neutral );
	resInfo_.push_back( positve );
	resInfo_.push_back( negatve );
	// D*_0
	neutral = new LauResonanceInfo("D*0_0",         2.318,    0.267,    0,     0           );
	positve = new LauResonanceInfo("D*+_0",         2.403,    0.283,    0,     1           );
	negatve = positve->createChargeConjugate();
	resInfo_.push_back( neutral );
	resInfo_.push_back( positve );
	resInfo_.push_back( negatve );
	// D*_2
	//AVERAGE--neutral = new LauResonanceInfo("D*0_2",         2.4618,   0.049,    2,     0           );
	neutral = new LauResonanceInfo("D*0_2",         2.4626,   0.049,    2,     0           );
	positve = new LauResonanceInfo("D*+_2",         2.4644,   0.037,    2,     1           );
	negatve = positve->createChargeConjugate();
	resInfo_.push_back( neutral );
	resInfo_.push_back( positve );
	resInfo_.push_back( negatve );
	// D1(2420)
	neutral = new LauResonanceInfo("D1(2420)",      2.4213,   0.0271,   1,     0           );
	resInfo_.push_back( neutral );
	// D(2600)
	//OLD--neutral = new LauResonanceInfo("D0(2600)",      2.6087,   0.093,    0,     0           );
	neutral = new LauResonanceInfo("D0(2600)",      2.612,    0.093,    0,     0           );
	positve = new LauResonanceInfo("D+(2600)",      2.6213,   0.093,    0,     1           );
	negatve = positve->createChargeConjugate();
	resInfo_.push_back( neutral );
	resInfo_.push_back( positve );
	resInfo_.push_back( negatve );
	// D(2760)
	//OLD--	neutral = new LauResonanceInfo("D0(2760)",      2.7633,   0.061,    1,     0           );
	neutral = new LauResonanceInfo("D0(2760)",      2.761,    0.063,    1,     0           );
	positve = new LauResonanceInfo("D+(2760)",      2.7697,   0.061,    1,     1           );
	negatve = positve->createChargeConjugate();
	resInfo_.push_back( neutral );
	resInfo_.push_back( positve );
	resInfo_.push_back( negatve );
	// D(2900)
	neutral = new LauResonanceInfo("D0(3000)",      3.0,      0.15,     0,     0           );
	resInfo_.push_back( neutral );
	// D(3400)
	neutral = new LauResonanceInfo("D0(3400)",      3.4,      0.15,     0,     0           );
	resInfo_.push_back( neutral );

	// excited strange charm       name,            mass,     width,    spin,  charge,  range parameter (defaults to 4.0)
	// Ds*
	positve = new LauResonanceInfo("Ds*+",          2.1123,   0.002,    1,     1           );
	negatve = positve->createChargeConjugate();
	resInfo_.push_back( positve );
	resInfo_.push_back( negatve );
	// Ds0*(2317)
	positve = new LauResonanceInfo("Ds0*+(2317)",   2.3178,   0.004,    0,     1           );
	negatve = positve->createChargeConjugate();
	resInfo_.push_back( positve );
	resInfo_.push_back( negatve );
	// Ds2*(2573)
	positve = new LauResonanceInfo("Ds2*+(2573)",   2.5719,   0.017,    2,     1           );
	negatve = positve->createChargeConjugate();
	resInfo_.push_back( positve );
	resInfo_.push_back( negatve );
	// Ds1*(2700)
	positve = new LauResonanceInfo("Ds1*+(2700)",   2.709,    0.125,    1,     1           );
	negatve = positve->createChargeConjugate();
	resInfo_.push_back( positve );
	resInfo_.push_back( negatve );

	// excited bottom states       name,            mass,     width,    spin,  charge,  range parameter (defaults to 4.0)
	// B*
	neutral = new LauResonanceInfo("B*0",           5.3252,   0.00,     1,     0,       6.0);
	positve = new LauResonanceInfo("B*+",           5.3250,   0.00,     1,     1,       6.0);
	negatve = positve->createChargeConjugate();
	resInfo_.push_back( neutral );
	resInfo_.push_back( positve );
	resInfo_.push_back( negatve );

	// excited strange bottom      name,            mass,     width,    spin,  charge,  range parameter (defaults to 4.0)
	// Bs*
	neutral = new LauResonanceInfo("Bs*0",          5.4154,   0.00,     1,     0,       6.0);
	resInfo_.push_back( neutral );
	
	// nonresonant models          name,            mass,     width,   spin,   charge,  range parameter (defaults to 4.0)
	// Phase-space nonresonant model
	neutral = new LauResonanceInfo("NonReson",      0.0,      0.0,     0,      0           );
	resInfo_.push_back( neutral );
	// Theory-based nonresonant model
	neutral = new LauResonanceInfo("NRModel",       0.0,      0.0,     0,      0           );
	resInfo_.push_back( neutral );
	// Belle nonresonant models
	neutral = new LauResonanceInfo("BelleSymNR",    0.0,      0.0,     0,      0           );
	resInfo_.push_back( neutral );
	neutral = new LauResonanceInfo("BelleNR",       0.0,      0.0,     0,      0           );
	resInfo_.push_back( neutral );
	neutral = new LauResonanceInfo("BelleNR_Swave", 0.0,      0.0,     0,      0           );
	resInfo_.push_back( neutral );
	neutral = new LauResonanceInfo("BelleNR_Pwave", 0.0,      0.0,     1,      0           );
	resInfo_.push_back( neutral );
	neutral = new LauResonanceInfo("BelleNR_Dwave", 0.0,      0.0,     2,      0           );
	resInfo_.push_back( neutral );
	// Taylor expansion nonresonant model
	neutral = new LauResonanceInfo("NRTaylor",      0.0,      0.0,     0,      0           );
	resInfo_.push_back( neutral );
	// Polynomial nonresonant models
<<<<<<< HEAD
        neutral = new LauResonanceInfo("PolNR_S0",      0.0,      0.0,     0,      0           );
	resInfo_.push_back( neutral );
        neutral = new LauResonanceInfo("PolNR_S1",      0.0,      0.0,     0,      0           );
	resInfo_.push_back( neutral );
        neutral = new LauResonanceInfo("PolNR_S2",      0.0,      0.0,     0,      0           );
	resInfo_.push_back( neutral );
        neutral = new LauResonanceInfo("PolNR_P0",      0.0,      0.0,     1,      0           );
	resInfo_.push_back( neutral );
        neutral = new LauResonanceInfo("PolNR_P1",      0.0,      0.0,     1,      0           );
	resInfo_.push_back( neutral );
        neutral = new LauResonanceInfo("PolNR_P2",      0.0,      0.0,     1,      0           );
	resInfo_.push_back( neutral );
	// LASS nonresonant model
	neutral = new LauResonanceInfo("LASSNR",        1.412,    0.294,   0,      0           );
	resInfo_.push_back( neutral );
=======
        resInfo_.push_back(LauResonanceInfo("PolNR_S0",      0.0,      0.0,     0,     0          ));
        resInfo_.push_back(LauResonanceInfo("PolNR_S1",      0.0,      0.0,     0,     0          ));
        resInfo_.push_back(LauResonanceInfo("PolNR_S2",      0.0,      0.0,     0,     0          ));
        resInfo_.push_back(LauResonanceInfo("PolNR_P0",      0.0,      0.0,     1,     0          ));
        resInfo_.push_back(LauResonanceInfo("PolNR_P1",      0.0,      0.0,     1,     0          ));
        resInfo_.push_back(LauResonanceInfo("PolNR_P2",      0.0,      0.0,     1,     0          ));

        // LASS nonresonant model                                                                                                             
        resInfo_.push_back(LauResonanceInfo("LASSNR",        1.412,    0.294,   0,     0          ));
>>>>>>> c30a1195

	nResDefMax_ = resInfo_.size();
}

<<<<<<< HEAD
LauAbsResonance* LauResonanceMaker::getResonance(const LauDaughters* daughters, const TString& resName, Int_t resPairAmpInt, const TString& resType)
=======
LauAbsResonance* LauResonanceMaker::getResonance(const TString& resName, const Int_t resPairAmpInt, const LauAbsResonance::LauResonanceModel resType)
>>>>>>> c30a1195
{
	// Routine to return the appropriate LauAbsResonance object given the resonance
	// name (resName), which daughter is the bachelor track (resPairAmpInt = 1,2 or 3), 
	// and the resonance type ("BW" = Breit-Wigner, "Flatte" = Flatte distribution).

	LauParameter* resMass(0);
	LauParameter* resWidth(0);
	Int_t    resSpin(0);
	Int_t    resCharge(0);
	//Double_t resRange(0.0);

	Bool_t gotResonance(kFALSE);

	// Loop over all possible resonance states we have defined in 
	// createResonanceVector() until we get a match with the name of the resonance

	for (std::vector<LauResonanceInfo*>::const_iterator iter=resInfo_.begin(); iter!=resInfo_.end(); ++iter) {

		if (resName == (*iter)->getName()) {
			// We have recognised the resonance name. 
			std::cout<<"INFO in LauResonanceMaker::getResonance : Creating resonance: "<<resName<<std::endl;

			resMass = (*iter)->getMass();
			resWidth = (*iter)->getWidth();
			resSpin = (*iter)->getSpin();
			resCharge = (*iter)->getCharge();
			//resRange = (*iter)->getRange();

			// stop looping
			gotResonance = kTRUE;
			break;
		}
	}

	// if we couldn't find the right resonance then we should return a null pointer
	if (!gotResonance) {
		std::cout<<"WARNING in LauResonanceMaker::getResonance : Creating resonance: "<<resName<<std::endl;
		return 0;
	}

	LauAbsResonance* theResonance(0);

	// Now construct the resonnace using the right type.
	// If we don't recognise the resonance model name, just use a simple Breit-Wigner.

	if ( resType == LauAbsResonance::Flatte ) {

		// Flatte distribution - coupled channel Breit-Wigner
		std::cout<<"                                        : Using Flatte lineshape. "<<std::endl;
		theResonance = 
			new LauFlatteRes(resName, resMass, resWidth, resSpin, resCharge,
					resPairAmpInt, daughters);

	} else if ( resType == LauAbsResonance::RelBW ) {

		// Relativistic Breit-Wigner with Blatt-Weisskopf factors.
		std::cout<<"                                        : Using relativistic Breit-Wigner lineshape. "<<std::endl;
		theResonance = 
			new LauRelBreitWignerRes(resName, resMass, resWidth, resSpin, resCharge,
<<<<<<< HEAD
					resPairAmpInt, daughters);
=======
					resPairAmpInt, daughters_);

>>>>>>> c30a1195
		// Set the Blatt-Weisskopf barrier radius for the resonance and its parent
		//Double_t parentRange = 4.0;
		//theResonance->setBarrierRadii(resRange, parentRange);

	} else if ( resType == LauAbsResonance::Dabba ) {

		// Dabba model - should only be used for the D-pi system
		std::cout<<"                                        : Using Dabba lineshape. "<<std::endl;
		theResonance = 
			new LauDabbaRes(resName, resMass, resWidth, resSpin, resCharge,
					resPairAmpInt, daughters);

	} else if ( resType == LauAbsResonance::Kappa ) {

		// Kappa model - should only be used for the K-pi system
		std::cout<<"                                        : Using Kappa lineshape. "<<std::endl;
		theResonance = 
			new LauKappaRes(resName, resMass, resWidth, resSpin, resCharge,
					resPairAmpInt, daughters);

	} else if ( resType == LauAbsResonance::Sigma ) {

		// Sigma model - should only be used for the pi-pi system
		std::cout<<"                                        : Using Sigma lineshape. "<<std::endl;
		theResonance = 
			new LauSigmaRes(resName, resMass, resWidth, resSpin, resCharge,
					resPairAmpInt, daughters);

	} else if ( resType == LauAbsResonance::LASS_BW ) {

		// LASS function to try and model the K-pi S-wave better
		std::cout<<"                                        : Using LASS lineshape (resonant part only). "<<std::endl;
		theResonance = 
			new LauLASSBWRes(resName, resMass, resWidth, resSpin, resCharge,
					resPairAmpInt, daughters);		  

	} else if ( resType == LauAbsResonance::LASS_NR ) {

		// LASS function to try and model the K-pi S-wave better
		std::cout<<"                                        : Using LASS lineshape (nonresonant part only). "<<std::endl;
		theResonance = 
			new LauLASSNRRes(resName, resMass, resWidth, resSpin, resCharge,
					resPairAmpInt, daughters);		  

	} else if ( resType == LauAbsResonance::LASS ) {

		// LASS function to try and model the K-pi S-wave better
		std::cout<<"                                        : Using LASS lineshape. "<<std::endl;
		theResonance = 
			new LauLASSRes(resName, resMass, resWidth, resSpin, resCharge,
					resPairAmpInt, daughters);		  

	} else if ( resType == LauAbsResonance::GS ) {

		// Gounaris-Sakurai function to try and model the rho(770) better
		std::cout<<"                                        : Using Gounaris-Sakurai lineshape. "<<std::endl;
		theResonance = 
			new LauGounarisSakuraiRes(resName, resMass, resWidth, resSpin, resCharge,
					resPairAmpInt, daughters);		  

		// Set the Blatt-Weisskopf barrier radius for the resonance and its parent
		//Double_t parentRange = 4.0;
		//theResonance->setBarrierRadii(resRange, parentRange);

	} else if ( resType == LauAbsResonance::FlatNR ) {

		// uniform NR amplitude - arguments are there to preserve the interface
		std::cout<<"                                        : Using uniform NR lineshape. "<<std::endl;
		theResonance =
			new LauFlatNR(resName, resMass, resWidth, resSpin, resCharge,
					resPairAmpInt, daughters);

	} else if ( resType == LauAbsResonance::NRModel ) {

		// NR amplitude model - arguments are there to preserve the interface
		std::cout<<"                                        : Using NR-model lineshape. "<<std::endl;
		theResonance =
			new LauNRAmplitude(resName, resMass, resWidth, resSpin, resCharge,
					resPairAmpInt, daughters);

	} else if ( resType == LauAbsResonance::BelleSymNR || resType == LauAbsResonance::TaylorNR ) {

		// Belle NR amplitude model - arguments are there to preserve the interface
		std::cout<<"                                        : Using Belle symmetric NR lineshape. "<<std::endl;
		theResonance =
<<<<<<< HEAD
			new LauBelleSymNR(resName, resMass, resWidth, resSpin, resCharge,
					resPairAmpInt, daughters);
=======
			new LauBelleSymNR(resName, resType, resMass, resWidth, resSpin, resCharge,
					resPairAmpInt, daughters_);
>>>>>>> c30a1195

	} else if ( resType == LauAbsResonance::BelleNR || resType == LauAbsResonance::PowerLawNR ) {

		// Belle NR amplitude model - arguments are there to preserve the interface
		std::cout<<"                                        : Using Belle NR lineshape. "<<std::endl;
		theResonance =
<<<<<<< HEAD
			new LauBelleNR(resName, resMass, resWidth, resSpin, resCharge,
					resPairAmpInt, daughters);
	} else if ( !resTypeName.CompareTo("polnr") ) {
=======
			new LauBelleNR(resName, resType, resMass, resWidth, resSpin, resCharge,
					resPairAmpInt, daughters_);

	} else if ( resType == LauAbsResonance::PolNR ) {
>>>>>>> c30a1195

		// Polynomial NR amplitude model - arguments are there to preserve the interface
		std::cout<<"                                        : Using polynomial NR lineshape. "<<std::endl;
		theResonance =
			new LauPolNR(resName, resMass, resWidth, resSpin, resCharge,
					resPairAmpInt, daughters);

	} else if ( resType == LauAbsResonance::BW ) {

		// Simple non-relativistic Breit-Wigner
		std::cout<<"                                        : Using simple Breit-Wigner lineshape. "<<std::endl;
		theResonance = 
			new LauBreitWignerRes(resName, resMass, resWidth, resSpin,  resCharge,
					resPairAmpInt, daughters);

	} else {
		std::cerr << "ERROR in LauResonanceMaker::getResonance : Could not match resonace type \"" << resType << "\"." << std::endl;
		return 0;
	}

	return theResonance;

}

Int_t LauResonanceMaker::resTypeInt(const TString& name) const
{
	// Internal function that returns the resonance integer, specified by the
	// order of the resonance vector defined in createResonanceVector(),
	// for a given resonance name.
	Int_t resTypInt(-99);
	Int_t i(0);

	for (std::vector<LauResonanceInfo*>::const_iterator iter=resInfo_.begin(); iter!=resInfo_.end(); ++iter) {

		if (name.BeginsWith((*iter)->getName(), TString::kExact) == kTRUE) {
			// We have recognised the resonance from those that are available
			resTypInt = i;
			return resTypInt;
		}
		++i;
	}

	return resTypInt;
}

std::vector<LauParameter*> LauResonanceMaker::getFloatingParameters()
{
	std::vector<LauParameter*> param;

	for (std::vector<LauResonanceInfo*>::const_iterator iter=resInfo_.begin(); iter!=resInfo_.end(); ++iter) {
		LauParameter* massPar = (*iter)->getMass();
		if ( (!massPar->fixed()) && (!massPar->clone()) ) {
			std::cout << "INFO in LauResonanceMaker::getFloatingParameters: resNameMass = " << massPar->name() << ", fixed = "<< massPar->fixed() << std::endl;
			param.push_back(massPar);
		}

		LauParameter* widthPar = (*iter)->getWidth();
		if ( (!widthPar->fixed()) && (!widthPar->clone()) ) {
			std::cout << "INFO in LauResonanceMaker::getFloatingParameters: resNameWidth = " << widthPar->name() << ", fixed = "<< widthPar->fixed() << std::endl;
			param.push_back(widthPar);
		}
	}

	return param;
}

void LauResonanceMaker::printAll( ostream& stream ) const
{
	for ( std::vector<LauResonanceInfo*>::const_iterator iter = resInfo_.begin(); iter != resInfo_.end(); ++iter ) {
		stream << (**iter) << std::endl;
	}
}
<|MERGE_RESOLUTION|>--- conflicted
+++ resolved
@@ -334,7 +334,6 @@
 	neutral = new LauResonanceInfo("NRTaylor",      0.0,      0.0,     0,      0           );
 	resInfo_.push_back( neutral );
 	// Polynomial nonresonant models
-<<<<<<< HEAD
         neutral = new LauResonanceInfo("PolNR_S0",      0.0,      0.0,     0,      0           );
 	resInfo_.push_back( neutral );
         neutral = new LauResonanceInfo("PolNR_S1",      0.0,      0.0,     0,      0           );
@@ -350,26 +349,11 @@
 	// LASS nonresonant model
 	neutral = new LauResonanceInfo("LASSNR",        1.412,    0.294,   0,      0           );
 	resInfo_.push_back( neutral );
-=======
-        resInfo_.push_back(LauResonanceInfo("PolNR_S0",      0.0,      0.0,     0,     0          ));
-        resInfo_.push_back(LauResonanceInfo("PolNR_S1",      0.0,      0.0,     0,     0          ));
-        resInfo_.push_back(LauResonanceInfo("PolNR_S2",      0.0,      0.0,     0,     0          ));
-        resInfo_.push_back(LauResonanceInfo("PolNR_P0",      0.0,      0.0,     1,     0          ));
-        resInfo_.push_back(LauResonanceInfo("PolNR_P1",      0.0,      0.0,     1,     0          ));
-        resInfo_.push_back(LauResonanceInfo("PolNR_P2",      0.0,      0.0,     1,     0          ));
-
-        // LASS nonresonant model                                                                                                             
-        resInfo_.push_back(LauResonanceInfo("LASSNR",        1.412,    0.294,   0,     0          ));
->>>>>>> c30a1195
 
 	nResDefMax_ = resInfo_.size();
 }
 
-<<<<<<< HEAD
-LauAbsResonance* LauResonanceMaker::getResonance(const LauDaughters* daughters, const TString& resName, Int_t resPairAmpInt, const TString& resType)
-=======
-LauAbsResonance* LauResonanceMaker::getResonance(const TString& resName, const Int_t resPairAmpInt, const LauAbsResonance::LauResonanceModel resType)
->>>>>>> c30a1195
+LauAbsResonance* LauResonanceMaker::getResonance(const LauDaughters* daughters, const TString& resName, const Int_t resPairAmpInt, const LauAbsResonance::LauResonanceModel resType)
 {
 	// Routine to return the appropriate LauAbsResonance object given the resonance
 	// name (resName), which daughter is the bachelor track (resPairAmpInt = 1,2 or 3), 
@@ -429,12 +413,8 @@
 		std::cout<<"                                        : Using relativistic Breit-Wigner lineshape. "<<std::endl;
 		theResonance = 
 			new LauRelBreitWignerRes(resName, resMass, resWidth, resSpin, resCharge,
-<<<<<<< HEAD
-					resPairAmpInt, daughters);
-=======
-					resPairAmpInt, daughters_);
-
->>>>>>> c30a1195
+					resPairAmpInt, daughters);
+
 		// Set the Blatt-Weisskopf barrier radius for the resonance and its parent
 		//Double_t parentRange = 4.0;
 		//theResonance->setBarrierRadii(resRange, parentRange);
@@ -520,29 +500,18 @@
 		// Belle NR amplitude model - arguments are there to preserve the interface
 		std::cout<<"                                        : Using Belle symmetric NR lineshape. "<<std::endl;
 		theResonance =
-<<<<<<< HEAD
-			new LauBelleSymNR(resName, resMass, resWidth, resSpin, resCharge,
-					resPairAmpInt, daughters);
-=======
 			new LauBelleSymNR(resName, resType, resMass, resWidth, resSpin, resCharge,
-					resPairAmpInt, daughters_);
->>>>>>> c30a1195
+					resPairAmpInt, daughters);
 
 	} else if ( resType == LauAbsResonance::BelleNR || resType == LauAbsResonance::PowerLawNR ) {
 
 		// Belle NR amplitude model - arguments are there to preserve the interface
 		std::cout<<"                                        : Using Belle NR lineshape. "<<std::endl;
 		theResonance =
-<<<<<<< HEAD
-			new LauBelleNR(resName, resMass, resWidth, resSpin, resCharge,
-					resPairAmpInt, daughters);
-	} else if ( !resTypeName.CompareTo("polnr") ) {
-=======
 			new LauBelleNR(resName, resType, resMass, resWidth, resSpin, resCharge,
-					resPairAmpInt, daughters_);
+					resPairAmpInt, daughters);
 
 	} else if ( resType == LauAbsResonance::PolNR ) {
->>>>>>> c30a1195
 
 		// Polynomial NR amplitude model - arguments are there to preserve the interface
 		std::cout<<"                                        : Using polynomial NR lineshape. "<<std::endl;
