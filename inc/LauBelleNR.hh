--- conflicted
+++ resolved
@@ -44,16 +44,10 @@
 			\param [in] resPairAmpInt the number of the daughter not produced by the resonance
 			\param [in] daughters the daughter particles
 		*/
-<<<<<<< HEAD
-		LauBelleNR(const TString& resName, LauParameter* resMass, LauParameter* resWidth,
-				Int_t resSpin, Int_t resCharge, Int_t resPairAmpInt,
-				const LauDaughters* daughters);
-=======
 		LauBelleNR(const TString& resName, const LauAbsResonance::LauResonanceModel resType,
-				const Double_t resMass, const Double_t resWidth,
+				LauParameter* resMass, LauParameter* resWidth,
 				const Int_t resSpin, const Int_t resCharge,
 				const Int_t resPairAmpInt, const LauDaughters* daughters);
->>>>>>> c30a1195
 
 		//! Destructor
 		virtual ~LauBelleNR();
