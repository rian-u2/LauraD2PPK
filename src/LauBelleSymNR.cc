--- conflicted
+++ resolved
@@ -23,14 +23,10 @@
 ClassImp(LauBelleSymNR)
 
 
-<<<<<<< HEAD
-LauBelleSymNR::LauBelleSymNR(const TString& resName, LauParameter* resMass, LauParameter* resWidth, Int_t resSpin,
-		Int_t resCharge, Int_t resPairAmpInt, const LauDaughters* daughters) :
-=======
 LauBelleSymNR::LauBelleSymNR(const TString& resName, const LauAbsResonance::LauResonanceModel resType,
-			     const Double_t resMass, const Double_t resWidth, const Int_t resSpin,
-			     const Int_t resCharge, const Int_t resPairAmpInt, const LauDaughters* daughters) :
->>>>>>> c30a1195
+			     LauParameter* resMass, LauParameter* resWidth,
+			     const Int_t resSpin, const Int_t resCharge, const Int_t resPairAmpInt,
+			     const LauDaughters* daughters) :
 	LauAbsResonance(resName, resMass, resWidth, resSpin, resCharge, resPairAmpInt, daughters),
 	alpha_(0.0),
 	model_(resType)
