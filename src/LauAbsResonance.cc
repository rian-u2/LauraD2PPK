
// Copyright University of Warwick 2004 - 2014.
// Distributed under the Boost Software License, Version 1.0.
// (See accompanying file LICENSE_1_0.txt or copy at http://www.boost.org/LICENSE_1_0.txt)

// Authors:
// Thomas Latham
// John Back
// Paul Harrison

/*! \file LauAbsResonance.cc
  \brief File containing implementation of LauAbsResonance class.
 */

#include <iostream>

#include "TSystem.h"

#include "LauAbsResonance.hh"
#include "LauConstants.hh"
#include "LauDaughters.hh"
#include "LauKinematics.hh"
#include "LauParameter.hh"

ClassImp(LauAbsResonance)


// Constructor
<<<<<<< HEAD
LauAbsResonance::LauAbsResonance(const TString& resName, LauParameter* resMass, LauParameter* resWidth, Int_t resSpin,
=======
LauAbsResonance::LauAbsResonance(const TString& resName, Double_t resMass, Double_t resWidth, Int_t resSpin,
>>>>>>> c30a1195
		                 Int_t resCharge, Int_t resPairAmpInt, const LauDaughters* daughters) :
	daughters_(daughters),
	nameParent_(""), nameDaug1_(""), nameDaug2_(""), nameBachelor_(""),
	chargeParent_(0), chargeDaug1_(0), chargeDaug2_(0), chargeBachelor_(0),
	massParent_(0.0), massDaug1_(0.0), massDaug2_(0.0), massBachelor_(0.0),
	resName_(resName),
	resMass_(resMass),
	resWidth_(resWidth),
	resSpin_(resSpin),
	resCharge_(resCharge),
	resPairAmpInt_(resPairAmpInt),
<<<<<<< HEAD
=======
	parR_(4.0),
	resR_(4.0),
	barrierType_(BWPrimeBarrier),
>>>>>>> c30a1195
	flipHelicity_(kFALSE),
	ignoreMomenta_(kFALSE),
	q_(0.0),
	p_(0.0),
	pstar_(0.0)
{
	if (daughters_) {
		nameParent_ = this->getNameParent();
		nameDaug1_ = this->getNameDaug1();
		nameDaug2_ = this->getNameDaug2();
		nameBachelor_ = this->getNameBachelor();
		massParent_ = this->getMassParent();
		massDaug1_ = this->getMassDaug1();
		massDaug2_ = this->getMassDaug2();
		massBachelor_ = this->getMassBachelor();
		chargeParent_ = this->getChargeParent();
		chargeDaug1_ = this->getChargeDaug1();
		chargeDaug2_ = this->getChargeDaug2();
		chargeBachelor_ = this->getChargeBachelor();
	} else {
<<<<<<< HEAD
		std::cerr << "ERROR in LauAbsResonance : daughters_ pointer is NULL." << std::endl;
=======
		std::cerr<<"ERROR in LauAbsResonance : daughters_ pointer is NULL."<<std::endl;
>>>>>>> c30a1195
	}

	// check that the total charge adds up to that of the resonance
	Int_t totalCharge = chargeDaug1_ + chargeDaug2_;
	if ( (totalCharge != resCharge_) && (resName != "NonReson") && (!resName.BeginsWith("BelleNR")) ) {
<<<<<<< HEAD
		std::cerr << "ERROR in LauAbsResonance : Total charge of daughters = " << totalCharge << ". Resonance charge = " << resCharge_ << "." << std::endl;
=======
		std::cerr<<"ERROR in LauAbsResonance : "<<"Total charge of daughters = "<<totalCharge<<". Resonance charge = "<<resCharge_<<"."<<std::endl;
>>>>>>> c30a1195
		gSystem->Exit(EXIT_FAILURE);
	}

	resParameters_.push_back( resMass_ );
	resParameters_.push_back( resWidth_ );
}

// Destructor
LauAbsResonance::~LauAbsResonance()
{
}

LauComplex LauAbsResonance::amplitude(const LauKinematics* kinematics)
{
	// Use LauKinematics interface for amplitude
	Double_t mass(0.0), cosHel(0.0);
	// For resonance made from tracks i, j, we need the momenta
	// of tracks i and k in the i-j rest frame for spin helicity calculations
	// in the Zemach tensor formalism.
	// Also need the momentum of track k in the parent rest-frame for
	// calculation of the Blatt-Weisskopf factors.
	q_ = 0.0;  p_ = 0.0;  pstar_ = 0.0;

	if (resPairAmpInt_ == 1) {

		mass   = kinematics->getm23();
		cosHel = kinematics->getc23();
		q_ = kinematics->getp2_23();
		p_ = kinematics->getp1_23();
		pstar_ = kinematics->getp1_Parent();

	} else if (resPairAmpInt_ == 2) {

		mass   = kinematics->getm13();
		cosHel = kinematics->getc13();
		q_ = kinematics->getp1_13();
		p_ = kinematics->getp2_13();
		pstar_ = kinematics->getp2_Parent();

	} else if (resPairAmpInt_ == 3) {

		mass   = kinematics->getm12();
		cosHel = kinematics->getc12();
		q_ = kinematics->getp1_12();
		p_ = kinematics->getp3_12();
		pstar_ = kinematics->getp3_Parent();

	} else {
<<<<<<< HEAD
		std::cerr << "ERROR in LauAbsResonance::amplitude : Nonsense setup of resPairAmp array." << std::endl;
=======
		std::cerr<<"ERROR in LauAbsResonance::amplitude : Nonsense setup of resPairAmp array."<<std::endl;
		gSystem->Exit(EXIT_FAILURE);
>>>>>>> c30a1195
	}

	if (this->flipHelicity()) {
		cosHel *= -1.0;
	}

	if (this->ignoreMomenta()) {
<<<<<<< HEAD
	  q_ = 1.0;
	  p_ = 1.0;
=======
		q_ = 1.0;
		p_ = 1.0;
>>>>>>> c30a1195
	}

	// Calculate the spin factors
	//
	// These are calculated as follows
	//
	// -2^j * (q*p)^j * cj * Pj(cosHel) 
	//
	// where Pj(coshHel) is the jth order Legendre polynomial and 
	//
	// cj = j! / (2j-1)!!

	Double_t spinTerm(1.0);
	if (resSpin_ == 1) {
		// Calculate vector resonance Zemach helicity factor
		spinTerm = -2.0*q_*p_*cosHel;
	} else if (resSpin_ == 2) {
		// Calculate tensor resonance Zemach helicity factor
		Double_t pProd = q_*p_;
		spinTerm = 4.0*(pProd*pProd)*(3.0*cosHel*cosHel - 1.0)/3.0;
	} else if (resSpin_ == 3) {
		// Calculate spin 3 resonance Zemach helicity factor
		Double_t pProd = q_*p_;
		spinTerm = -8.0*(pProd*pProd*pProd)*(5.0*cosHel*cosHel*cosHel - 3.0*cosHel)/5.0;
	} else if (resSpin_ == 4) {
		// Calculate spin 4 resonance Zemach helicity factor
		Double_t pProd = q_*p_;
		spinTerm = 16.0*(pProd*pProd*pProd*pProd)*(35.0*cosHel*cosHel*cosHel*cosHel - 30.0*cosHel*cosHel + 3.0)/35.0;
	} else if (resSpin_ == 5) {
		// Calculate spin 5 resonance Zemach helicity factor
		Double_t pProd = q_*p_;
		spinTerm = -32.0*(pProd*pProd*pProd*pProd*pProd)*(63.0*cosHel*cosHel*cosHel*cosHel*cosHel - 70.0*cosHel*cosHel*cosHel + 15.0*cosHel)/63.0;
	}

	LauComplex resAmplitude = this->resAmp(mass, spinTerm);

	return resAmplitude;
}

void LauAbsResonance::changeResonance(const Double_t newMass, const Double_t newWidth, const Int_t newSpin)
{
	if (newMass > 0.0) {
<<<<<<< HEAD
		resMass_->value(newMass);
		std::cout << "INFO in LauAbsResonance::changeResonance : Setting mass to " << resMass_->value() << std::endl;
	}
	if (newWidth > 0.0) {
		resWidth_->value(newWidth);
		std::cout << "INFO in LauAbsResonance::changeResonance : Setting width to " << resWidth_->value() << std::endl;
=======
		resMass_ = newMass;
		std::cout << "INFO in LauAbsResonance::changeResonance : Setting mass to " << resMass_ << std::endl;
	}
	if (newWidth > 0.0) {
		resWidth_ = newWidth;
		std::cout << "INFO in LauAbsResonance::changeResonance : Setting width to " << resWidth_ << std::endl;
>>>>>>> c30a1195
	}
	if (newSpin > -1) {
		resSpin_ = newSpin;
		std::cout << "INFO in LauAbsResonance::changeResonance : Setting spin to " << resSpin_ << std::endl;
	}
}

void LauAbsResonance::setResonanceParameter(const TString& name, const Double_t value) 
{
	//This function should always be overwritten if needed in classes inheriting from LauAbsResonance.
	std::cerr << "WARNING in LauAbsResonance::setResonanceParameter : Unable to set parameter \"" << name << "\" to value: " << value << "." << std::endl;
}

Double_t LauAbsResonance::getMassParent() const
{
	// Get the parent mass
	Double_t mass(LauConstants::mB);

	if (daughters_) {
		mass = daughters_->getMassParent();
	}

	return mass;
}

Double_t LauAbsResonance::getMassDaug1() const
{
	// Get the daughter mass
	Double_t mass(LauConstants::mPi);

	if (daughters_) {
		if (resPairAmpInt_ == 1) {
			mass = daughters_->getMassDaug2();
		} else if (resPairAmpInt_ == 2) {
			mass = daughters_->getMassDaug1();
		} else if (resPairAmpInt_ == 3) {
			mass = daughters_->getMassDaug1();
		}
	}

	return mass;
}

Double_t LauAbsResonance::getMassDaug2() const
{
	// Get the daughter mass
	Double_t mass(LauConstants::mPi);

	if (daughters_) {
		if (resPairAmpInt_ == 1) {
			mass = daughters_->getMassDaug3();
		} else if (resPairAmpInt_ == 2) {
			mass = daughters_->getMassDaug3();
		} else if (resPairAmpInt_ == 3) {
			mass = daughters_->getMassDaug2();
		}
	}

	return mass;
}

Double_t LauAbsResonance::getMassBachelor() const
{
	// Get the bachelor mass
	Double_t mass(LauConstants::mPi);

	if (daughters_) {
		if (resPairAmpInt_ == 1) {
			mass = daughters_->getMassDaug1();
		} else if (resPairAmpInt_ == 2) {
			mass = daughters_->getMassDaug2();
		} else if (resPairAmpInt_ == 3) {
			mass = daughters_->getMassDaug3();
		}
	}

	return mass;
}

Int_t LauAbsResonance::getChargeParent() const
{
	// Get the parent charge
	Int_t charge(0);

	if (daughters_) {
		charge = daughters_->getChargeParent();
	}

	return charge;
}

Int_t LauAbsResonance::getChargeDaug1() const
{
	// Get the daughter charge
	Int_t charge(0);

	if (daughters_) {
		if (resPairAmpInt_ == 1) {
			charge = daughters_->getChargeDaug2();
		} else if (resPairAmpInt_ == 2) {
			charge = daughters_->getChargeDaug1();
		} else if (resPairAmpInt_ == 3) {
			charge = daughters_->getChargeDaug1();
		}
	}

	return charge;
}

Int_t LauAbsResonance::getChargeDaug2() const
{
	// Get the daughter charge
	Int_t charge(0);

	if (daughters_) {
		if (resPairAmpInt_ == 1) {
			charge = daughters_->getChargeDaug3();
		} else if (resPairAmpInt_ == 2) {
			charge = daughters_->getChargeDaug3();
		} else if (resPairAmpInt_ == 3) {
			charge = daughters_->getChargeDaug2();
		}
	}

	return charge;
}

Int_t LauAbsResonance::getChargeBachelor() const
{
	// Get the bachelor charge
	Int_t charge(0);

	if (daughters_) {
		if (resPairAmpInt_ == 1) {
			charge = daughters_->getChargeDaug1();
		} else if (resPairAmpInt_ == 2) {
			charge = daughters_->getChargeDaug2();
		} else if (resPairAmpInt_ == 3) {
			charge = daughters_->getChargeDaug3();
		}
	}

	return charge;
}

TString LauAbsResonance::getNameParent() const
{
	// Get the parent name
	TString name("");

	if (daughters_) {
		name = daughters_->getNameParent();
	}

	return name;
}

TString LauAbsResonance::getNameDaug1() const
{
	// Get the daughter name
	TString name("");

	if (daughters_) {
		if (resPairAmpInt_ == 1) {
			name = daughters_->getNameDaug2();
		} else if (resPairAmpInt_ == 2) {
			name = daughters_->getNameDaug1();
		} else if (resPairAmpInt_ == 3) {
			name = daughters_->getNameDaug1();
		}
	}

	return name;
}

TString LauAbsResonance::getNameDaug2() const
{
	// Get the daughter name
	TString name("");

	if (daughters_) {
		if (resPairAmpInt_ == 1) {
			name = daughters_->getNameDaug3();
		} else if (resPairAmpInt_ == 2) {
			name = daughters_->getNameDaug3();
		} else if (resPairAmpInt_ == 3) {
			name = daughters_->getNameDaug2();
		}
	}

	return name;
}

TString LauAbsResonance::getNameBachelor() const
{
	// Get the bachelor name
	TString name("");

	if (daughters_) {
		if (resPairAmpInt_ == 1) {
			name = daughters_->getNameDaug1();
		} else if (resPairAmpInt_ == 2) {
			name = daughters_->getNameDaug2();
		} else if (resPairAmpInt_ == 3) {
			name = daughters_->getNameDaug3();
		}
	}

	return name;
}
<|MERGE_RESOLUTION|>--- conflicted
+++ resolved
@@ -26,12 +26,8 @@
 
 
 // Constructor
-<<<<<<< HEAD
-LauAbsResonance::LauAbsResonance(const TString& resName, LauParameter* resMass, LauParameter* resWidth, Int_t resSpin,
-=======
-LauAbsResonance::LauAbsResonance(const TString& resName, Double_t resMass, Double_t resWidth, Int_t resSpin,
->>>>>>> c30a1195
-		                 Int_t resCharge, Int_t resPairAmpInt, const LauDaughters* daughters) :
+LauAbsResonance::LauAbsResonance(const TString& resName, LauParameter* resMass, LauParameter* resWidth,
+		                 const Int_t resSpin, const Int_t resCharge, const Int_t resPairAmpInt, const LauDaughters* daughters) :
 	daughters_(daughters),
 	nameParent_(""), nameDaug1_(""), nameDaug2_(""), nameBachelor_(""),
 	chargeParent_(0), chargeDaug1_(0), chargeDaug2_(0), chargeBachelor_(0),
@@ -42,12 +38,9 @@
 	resSpin_(resSpin),
 	resCharge_(resCharge),
 	resPairAmpInt_(resPairAmpInt),
-<<<<<<< HEAD
-=======
 	parR_(4.0),
 	resR_(4.0),
 	barrierType_(BWPrimeBarrier),
->>>>>>> c30a1195
 	flipHelicity_(kFALSE),
 	ignoreMomenta_(kFALSE),
 	q_(0.0),
@@ -68,21 +61,13 @@
 		chargeDaug2_ = this->getChargeDaug2();
 		chargeBachelor_ = this->getChargeBachelor();
 	} else {
-<<<<<<< HEAD
 		std::cerr << "ERROR in LauAbsResonance : daughters_ pointer is NULL." << std::endl;
-=======
-		std::cerr<<"ERROR in LauAbsResonance : daughters_ pointer is NULL."<<std::endl;
->>>>>>> c30a1195
 	}
 
 	// check that the total charge adds up to that of the resonance
 	Int_t totalCharge = chargeDaug1_ + chargeDaug2_;
 	if ( (totalCharge != resCharge_) && (resName != "NonReson") && (!resName.BeginsWith("BelleNR")) ) {
-<<<<<<< HEAD
 		std::cerr << "ERROR in LauAbsResonance : Total charge of daughters = " << totalCharge << ". Resonance charge = " << resCharge_ << "." << std::endl;
-=======
-		std::cerr<<"ERROR in LauAbsResonance : "<<"Total charge of daughters = "<<totalCharge<<". Resonance charge = "<<resCharge_<<"."<<std::endl;
->>>>>>> c30a1195
 		gSystem->Exit(EXIT_FAILURE);
 	}
 
@@ -131,12 +116,8 @@
 		pstar_ = kinematics->getp3_Parent();
 
 	} else {
-<<<<<<< HEAD
 		std::cerr << "ERROR in LauAbsResonance::amplitude : Nonsense setup of resPairAmp array." << std::endl;
-=======
-		std::cerr<<"ERROR in LauAbsResonance::amplitude : Nonsense setup of resPairAmp array."<<std::endl;
 		gSystem->Exit(EXIT_FAILURE);
->>>>>>> c30a1195
 	}
 
 	if (this->flipHelicity()) {
@@ -144,13 +125,8 @@
 	}
 
 	if (this->ignoreMomenta()) {
-<<<<<<< HEAD
-	  q_ = 1.0;
-	  p_ = 1.0;
-=======
 		q_ = 1.0;
 		p_ = 1.0;
->>>>>>> c30a1195
 	}
 
 	// Calculate the spin factors
@@ -193,21 +169,12 @@
 void LauAbsResonance::changeResonance(const Double_t newMass, const Double_t newWidth, const Int_t newSpin)
 {
 	if (newMass > 0.0) {
-<<<<<<< HEAD
 		resMass_->value(newMass);
 		std::cout << "INFO in LauAbsResonance::changeResonance : Setting mass to " << resMass_->value() << std::endl;
 	}
 	if (newWidth > 0.0) {
 		resWidth_->value(newWidth);
 		std::cout << "INFO in LauAbsResonance::changeResonance : Setting width to " << resWidth_->value() << std::endl;
-=======
-		resMass_ = newMass;
-		std::cout << "INFO in LauAbsResonance::changeResonance : Setting mass to " << resMass_ << std::endl;
-	}
-	if (newWidth > 0.0) {
-		resWidth_ = newWidth;
-		std::cout << "INFO in LauAbsResonance::changeResonance : Setting width to " << resWidth_ << std::endl;
->>>>>>> c30a1195
 	}
 	if (newSpin > -1) {
 		resSpin_ = newSpin;
