
// Copyright University of Warwick 2005 - 2014.
// Distributed under the Boost Software License, Version 1.0.
// (See accompanying file LICENSE_1_0.txt or copy at http://www.boost.org/LICENSE_1_0.txt)

// Authors:
// Thomas Latham
// John Back
// Paul Harrison

/*! \file LauAbsDPDynamics.hh
    \brief File containing declaration of LauAbsDPDynamics class.
*/

/*! \class LauAbsDPDynamics
    \brief Class for defining the abstract interface for signal Dalitz plot dynamics.
*/

#ifndef LAU_ABS_DP_DYNAMICS
#define LAU_ABS_DP_DYNAMICS

#include <vector>
#include <map>

#include "TString.h"

#include "LauAbsResonance.hh"
#include "LauParameter.hh"

class LauCacheData;
class LauComplex;
class LauDaughters;
class LauAbsEffModel;
class LauFitDataTree;
class LauKinematics;


class LauAbsDPDynamics {

	public:
		//! The type used for containing multiple self cross feed fraction models for different categories (e.g. tagging categories)
		typedef std::map<Int_t,LauAbsEffModel*> LauTagCatScfFractionModelMap;

		//! Constructor
		/*!
		    \param [in] daughters the daughters of the decay
		    \param [in] effModel the model to describe the efficiency across the Dalitz plot
		    \param [in] scfFractionModel the model to describe the fraction of poorly constructed events (the self cross feed fraction) across the Dalitz plot
		*/
		LauAbsDPDynamics(LauDaughters* daughters, LauAbsEffModel* effModel, LauAbsEffModel* scfFractionModel = 0);

		//! Constructor
		/*!
		    \param [in] daughters the daughters of the decay
		    \param [in] effModel the model to describe efficiency across the Dalitz plot
		    \param [in] scfFractionModel the models to describe the fraction of poorly constructed events (the self cross feed fraction) across the Dalitz plot for various tagging categories
		*/
		LauAbsDPDynamics(LauDaughters* daughters, LauAbsEffModel* effModel, const LauTagCatScfFractionModelMap& scfFractionModel);

		//! Destructor
		virtual ~LauAbsDPDynamics();

		//! The possible statuses for toy MC generation
		enum ToyMCStatus {
			GenOK,        /*!< Generation completed OK */
			MaxIterError, /*!< Maximum allowed number of iterations completed without success (ASqMax is too high) */
			ASqMaxError   /*!< An amplitude squared value was returned that was larger than the maximum expected (ASqMax is too low) */
		};

		//! Add a resonance to the Dalitz plot
		/*!
		    \param [in] resName the name of the resonant particle
		    \param [in] resPairAmpInt the index of the daughter not produced by the resonance (the bachelor)
<<<<<<< HEAD
		    \param [in] resType the type of the resonance. Allowed types are: flatte, relbw, dabba, kappa, sigma, lass-bw, lass-nr, lass, gs, nrmodel, bellesymnr and bellenr
		    \param [in] fixMass fix or release the mass to be fitted
		    \param [in] fixWidth fix or release the width to be fitted
		    \param [in] newMass set a custom mass for the resonance
		    \param [in] newWidth set a custom width for the resonance
		    \param [in] newSpin set a custom spin for the resonance
		*/
		virtual void addResonance(const TString& resName, Int_t resPairAmpInt, const TString& resType, Bool_t fixMass, Bool_t fixWidth,
				Double_t newMass, Double_t newWidth, Int_t newSpin) = 0;
=======
		    \param [in] resType the model for the resonance dynamics
		    \return the newly created resonance
		*/
		virtual LauAbsResonance* addResonance(const TString& resName, const Int_t resPairAmpInt, const LauAbsResonance::LauResonanceModel resType) = 0;
>>>>>>> c30a1195

		//! Initialise the Dalitz plot dynamics
		/*!
		    \param [in] coeffs the complex coefficients for the resonances
		*/
		virtual void initialise(const std::vector<LauComplex>& coeffs) = 0;

		//! Recalculate the normalisation
		virtual void recalculateNormalisation() = 0;

		//! Obtain the efficiency of the current event from the model
		/*!
		    \return the efficiency
		*/
		virtual Double_t retrieveEfficiency();

		//! Obtain the self cross feed fraction of the current event from the model
		/*!
		    \param [in] tagCat the tagging category of the current event
		    \return the self cross feed fraction
		*/
		virtual Double_t retrieveScfFraction(Int_t tagCat);

		//! Obtain data from a fit tree
		/*!
		    \param [in] inputFitTree the tree
		*/
		virtual void fillDataTree(const LauFitDataTree& inputFitTree) = 0;

		//! Load the data for a given event
		/*!
		    \param [in] iEvt the number of the event
		*/
		virtual void setDataEventNo(UInt_t iEvt);

		//! Check whether this model includes a named resonance
		/*!
		    \param [in] resName the resonance
		    \return true if the resonance is present, false otherwise
		*/
		virtual Bool_t hasResonance(const TString& resName) const;

		//! Retrieve the name of the charge conjugate of a named resonance
		/*!
		    \param [in] resName the resonance
		    \return the name of the charge conjugate
		*/
		virtual TString getConjResName(const TString& resName) const;

		//! Update the complex coefficients for the resonances
		/*!
		    \param [in] coeffs the new set of coefficients
		*/
		virtual void updateCoeffs(const std::vector<LauComplex>& coeffs);

		//! Generate a toy MC signal event
		/*!
		    \return true if the event is successfully generated, false otherwise
		*/
		virtual Bool_t generate() = 0;

		//! Check the status of the toy MC generation
		/*!
		    \param [in] printErrorMessages whether error messages should be printed
		    \param [in] printInfoMessages whether info messages should be printed
		    \return the status of the toy MC generation
		*/
		virtual ToyMCStatus checkToyMC(Bool_t printErrorMessages = kTRUE, Bool_t printInfoMessages = kFALSE) = 0;

		//! Calculate the likelihood (and all associated information) given values of the Dalitz plot coordinates
		/*!
		    \param [in] m13Sq the invariant mass squared of the first and third daughters
		    \param [in] m23Sq the invariant mass squared of the second and third daughters
		*/
		virtual void calcLikelihoodInfo(Double_t m13Sq, Double_t m23Sq) = 0;

		//! Calculate the likelihood (and all associated information) for the given event number
		/*!
		    \param [in] iEvt the event number
		*/
		virtual void calcLikelihoodInfo(UInt_t iEvt) = 0;

		//! Retrieve the likelihood for the current event
		/*!
		    \return the likelihood for the current event
		*/
		virtual Double_t getEvtLikelihood() const = 0;

		//! Retrieve the invariant mass squared of the first and third daughters in the current event
		/*!
		    \return the invariant mass squared of the first and third daughters in the current event
		*/
		virtual Double_t getEvtm13Sq() const = 0;

		//! Retrieve the invariant mass squared of the second and third daughters in the current event
		/*!
		    \return the invariant mass squared of the second and third daughters in the current event
		*/
		virtual Double_t getEvtm23Sq() const = 0;

		//! Retrieve the square Dalitz plot coordinate, m', for the current event
		/*!
		    \return the square Dalitz plot coordinate, m', for the current event
		*/
		virtual Double_t getEvtmPrime() const = 0;

		//! Retrieve the square Dalitz plot coordinate, theta', for the current event
		/*!
		    \return the square Dalitz plot coordinate, theta', for the current event
		*/
		virtual Double_t getEvtthPrime() const = 0;

		//! Retrieve the efficiency for the current event
		/*!
		    \return the efficiency for the current event
		*/
		virtual Double_t getEvtEff() const = 0;

		//! Retrieve the Jacobian, for the transformation into square DP coordinates, for the current event
		/*!
		    \return the Jacobian for the current event
		*/
		virtual Double_t getEvtJacobian() const = 0;		//Not sure whether this should be here or only in LauIsobarDynamics.

		//! Retrieve the fraction of events that are poorly reconstructed (the self cross feed fraction) in the Dalitz plot bin of the current event
		/*!
		    \return the self cross feed fraction for the current event
		*/
		virtual Double_t getEvtScfFraction() const = 0;

		//! Retrieve the total amplitude of all amplitude components at the current point in the Dalitz plot
		/*!
		    \return the total amplitude
		*/
		virtual const LauComplex& getEvtDPAmp() const = 0;

		//! Retrieve the amplitude of the given amplitude component at the current point in the Dalitz plot
		/*!
		    \param [in] resID the index of the amplitude component within the model
		    \return the amplitude of the given amplitude component
		*/
		virtual LauComplex getDynamicAmp(Int_t resID) const = 0;

		//! Calculate the fit fractions, mean efficiency and total DP rate
		/*!
		    \param [in] init whether the calculated values should be used to generate toys and as the initial values when fitting
		*/
		virtual void calcExtraInfo(Bool_t init = kFALSE) = 0;

	 	// Use this method to select events in the DP for embedded-reweighting.
		//! Calculates whether an event with the current kinematics should be accepted in order to produce a distribution of events that matches the model e.g. when reweighting embedded data
		/*!
		    \return true if the event has been accepted, false otherwise
		*/
 	        virtual Bool_t gotReweightedEvent() = 0;

		//! Calculate the acceptance rate, for events with the current kinematics, when generating events according to the model
		/*!
		    \return the weight for the current kinematics
		*/
 	        virtual Double_t getEventWeight() = 0;

		//! Retrieve the mean efficiency across the Dalitz plot
		/*!
		    \return the mean efficiency across the Dalitz plot
		*/
		inline LauParameter getMeanEff() const {return meanDPEff_;}

		//! Retrieve the overall Dalitz plot rate
		/*!
		    \return the overall Dalitz plot rate
		*/
		inline LauParameter getDPRate() const {return DPRate_;}

		//! Retrieve the fit fractions for the amplitude components
		/*!
		    \return the fit fractions
		*/
		inline const LauParArray& getFitFractions() const {return fitFrac_;}

<<<<<<< HEAD
=======
		//! Retrieve the fit fractions for the amplitude components
		/*!
		    \return the fit fractions
		*/
		inline const LauParArray& getFitFractionsEfficiencyUncorrected() const {return fitFracEffUnCorr_;}

		//! Retrieve the number of defined resonances in the resonance maker
		/*!
		    \return the number of defined resonances
		*/
		inline UInt_t getnDefinedResonances() const {return nResDefMax_;}

>>>>>>> c30a1195
		//! Retrieve the number of amplitude components
		/*!
		    \return the number of amplitude components
		*/
		inline UInt_t getnAmp() const {return nAmp_;}

		//! Retrieve the normalisation factor for the log-likelihood function
		/*!
		    \return the normalisation factor
		*/
		inline Double_t getDPNorm() const {return DPNorm_;}

		//! Retrieve the number of cached events
		/*!
		    \return the number of cached events
		*/
		inline UInt_t nData() const {return data_.size();}

		//! Retrieve the cached data
		/*!
		    \return the cached data
		*/
		inline const std::vector<LauCacheData*>& getCacheData() const {return data_;}

		//! Retrieve the daughters
		/*!
		    \return the daughters
		*/
		inline LauDaughters* getDaughters() {return daughters_;}

		//! Retrieve the Dalitz plot kinematics
		/*!
		    \return the Dalitz plot kinematics
		*/
		inline LauKinematics* getKinematics() {return kinematics_;}

		//! Retrieve the model for the efficiency across the Dalitz plot
		/*!
		    \return the efficiency model
		*/
		inline LauAbsEffModel* getEffModel() {return effModel_;}

		//! Retrieve the model for the fraction of events that are poorly reconstructed (the self cross feed fraction) in each Dalitz plot bin for the first (or only) tagging category
		/*!
		    \return the self cross feed fraction model
		*/
		inline LauAbsEffModel* getScfFractionModel() {return scfFractionModel_[0];}

		//! Retrieve the model for the fraction of events that are poorly reconstructed (the self cross feed fraction) in each Dalitz plot bin for all tagging categories
		/*!
		    \return the self cross feed fraction models
		*/
		inline std::map <Int_t,LauAbsEffModel*> getScfFractionModels() {return scfFractionModel_;}

		//! Check whether a self cross feed fraction model is being used
		/*!
		    \return true if a self cross feed fraction model is being used, false otherwise
		*/
		inline Bool_t usingScfModel() { return ! scfFractionModel_.empty(); }

		//! Retrieve any extra parameters/quantities (e.g. K-matrix total fit fractions)
		/*!
		    \return any extra parameters
		*/
		std::vector<LauParameter> getExtraParameters() {return extraParameters_;}

	protected:
		//! Calculate the normalisation factor for the log-likelihood function
		/*!
		    \return the normalisation factor
		*/
		virtual Double_t calcSigDPNorm() = 0;

		//! Retrieve the named resonance
		/*!
		    \param [in] name the name of the resonance to retrieve
		    \return the named resonance
		*/
		virtual LauAbsResonance* findResonance(const TString& name) = 0;

		//! Retrieve the named resonance
		/*!
		    \param [in] name the name of the resonance to retrieve
		    \return the named resonance
		*/
		virtual const LauAbsResonance* findResonance(const TString& name) const = 0;

		//! The daughters of the decay
		LauDaughters* daughters_;

		//! The kinematics of the decay
		LauKinematics* kinematics_;

		//! The efficiency model across the Dalitz plot
		LauAbsEffModel* effModel_;

		//! The self cross feed fraction models across the Dalitz plot
		/*!
		    These model the fraction of signal events that are poorly reconstructed (the self cross feed fraction) as a function of Dalitz plot position.
		    If the self cross feed is depependent on the tagging category then seperate models can be defined.
		*/
		LauTagCatScfFractionModelMap scfFractionModel_;

		//! The number of amplitude components
		UInt_t nAmp_;

		//! The complex coefficients for the amplitude components
		std::vector<LauComplex> Amp_;

		//! The normalisation factor for the log-likelihood function
		Double_t DPNorm_;

		//! The fit fractions for the amplitude components
		LauParArray fitFrac_;

		//! The efficiency-uncorrected fit fractions for the amplitude components
		LauParArray fitFracEffUnCorr_;

		//! The overall Dalitz plot rate
		LauParameter DPRate_;

		//! The mean efficiency across the Dalitz plot
		LauParameter meanDPEff_;

		//! The cached data for all events
		std::vector<LauCacheData*> data_;

		//! The cached data for the current event
		LauCacheData* currentEvent_;

		//! any extra parameters/quantities (e.g. K-matrix total fit fractions)
		std::vector<LauParameter> extraParameters_;

	private:
		ClassDef(LauAbsDPDynamics,0)
};

#endif<|MERGE_RESOLUTION|>--- conflicted
+++ resolved
@@ -71,22 +71,10 @@
 		/*!
 		    \param [in] resName the name of the resonant particle
 		    \param [in] resPairAmpInt the index of the daughter not produced by the resonance (the bachelor)
-<<<<<<< HEAD
-		    \param [in] resType the type of the resonance. Allowed types are: flatte, relbw, dabba, kappa, sigma, lass-bw, lass-nr, lass, gs, nrmodel, bellesymnr and bellenr
-		    \param [in] fixMass fix or release the mass to be fitted
-		    \param [in] fixWidth fix or release the width to be fitted
-		    \param [in] newMass set a custom mass for the resonance
-		    \param [in] newWidth set a custom width for the resonance
-		    \param [in] newSpin set a custom spin for the resonance
-		*/
-		virtual void addResonance(const TString& resName, Int_t resPairAmpInt, const TString& resType, Bool_t fixMass, Bool_t fixWidth,
-				Double_t newMass, Double_t newWidth, Int_t newSpin) = 0;
-=======
 		    \param [in] resType the model for the resonance dynamics
 		    \return the newly created resonance
 		*/
 		virtual LauAbsResonance* addResonance(const TString& resName, const Int_t resPairAmpInt, const LauAbsResonance::LauResonanceModel resType) = 0;
->>>>>>> c30a1195
 
 		//! Initialise the Dalitz plot dynamics
 		/*!
@@ -267,21 +255,12 @@
 		*/
 		inline const LauParArray& getFitFractions() const {return fitFrac_;}
 
-<<<<<<< HEAD
-=======
 		//! Retrieve the fit fractions for the amplitude components
 		/*!
 		    \return the fit fractions
 		*/
 		inline const LauParArray& getFitFractionsEfficiencyUncorrected() const {return fitFracEffUnCorr_;}
 
-		//! Retrieve the number of defined resonances in the resonance maker
-		/*!
-		    \return the number of defined resonances
-		*/
-		inline UInt_t getnDefinedResonances() const {return nResDefMax_;}
-
->>>>>>> c30a1195
 		//! Retrieve the number of amplitude components
 		/*!
 		    \return the number of amplitude components
