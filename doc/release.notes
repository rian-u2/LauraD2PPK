--- conflicted
+++ resolved
@@ -4,13 +4,6 @@
 ///                                                         ///
 ///////////////////////////////////////////////////////////////
 
-<<<<<<< HEAD
-3rd February 2014 Mark Whitehead
-
-* Added a new class to allow parameters to be a function of other parameters
-  - inc/LauFormulaPar.hh
-  - src/LauFormulaPar.cc
-=======
 =-=-=-=-=-=-=-=-=-=-=-=-=-=-=-=-=-=-=-=-=-=-=-=-=-=-=-=-=-=-=-=
 			Laura++ v1r2
 =-=-=-=-=-=-=-=-=-=-=-=-=-=-=-=-=-=-=-=-=-=-=-=-=-=-=-=-=-=-=-=
@@ -23,7 +16,13 @@
 
 * Fixed bug in Lau2DSplineDPPdf - normalisation was not being calculated
 * Added out-of-range warning in LauBkgndDPModel and supressed excessive warnings
->>>>>>> b12bd85b
+
+3rd February 2014 Mark Whitehead
+(in branch for release in v2r0)
+
+* Added a new class to allow parameters to be a function of other parameters
+  - inc/LauFormulaPar.hh
+  - src/LauFormulaPar.cc
 
 28th January 2014 Daniel Craik
 
